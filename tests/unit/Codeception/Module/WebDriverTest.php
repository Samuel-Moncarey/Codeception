<?php

use Codeception\Util\Stub;

require_once 'tests/data/app/data.php';
require_once __DIR__ . '/TestsForBrowsers.php';

class WebDriverTest extends TestsForBrowsers
{
    /**
     * @var \Codeception\Module\WebDriver
     */
    protected $module;
    
    protected $webDriver;

    // this is my local config
    protected $is_local = false;
    
    protected $initialized = false;

    public function setUp()
    {
        $this->noPhpWebserver();
        $this->noSelenium();
        $this->module = new \Codeception\Module\WebDriver();
        $url = '';
        if (version_compare(PHP_VERSION, '5.4', '>=')) {
            $url = 'http://localhost:8000';
        }
        $this->module->_setConfig(array('url' => $url, 'browser' => 'firefox', 'port' => '4444', 'restart' => true, 'wait' => 0));
        $this->module->_initialize();
        $this->module->_before($this->makeTest());
        $this->webDriver = $this->module->webDriver;
    }

    public function tearDown()
    {
        $this->module->webDriver = $this->webDriver;
        $this->noPhpWebserver();
        $this->noSelenium();
        $this->module->_after($this->makeTest());
        data::clean();
    }

    protected function makeTest()
    {
        return Stub::makeEmpty(
            '\Codeception\TestCase\Cept',
            array('dispatcher' => Stub::makeEmpty('Symfony\Component\EventDispatcher\EventDispatcher'))
        );
    }

    protected function noSelenium()
    {
        $fp = @fsockopen('localhost', 4444);
        if ($fp !== false) {
            fclose($fp);
            return true;
        }
        $this->markTestSkipped(
            'Requires Selenium2 Server running on port 4455'
        );
        return false;
    }

    protected function noPhpWebserver()
    {
        if (version_compare(PHP_VERSION, '5.4', '<') and (! $this->is_local)) {
            $this->markTestSkipped('Requires PHP built-in web server, available only in PHP 5.4.');
        }
    }

    public function testClickEventOnCheckbox()
    {
        $this->module->amOnPage('/form/checkbox');
        $this->module->uncheckOption('#checkin');
        $this->module->dontSee('ticked','#notice');
        $this->module->checkOption('#checkin');
        $this->module->see('ticked','#notice');
    }

    public function testAcceptPopup()
    {
        $this->module->amOnPage('/form/popup');
        $this->module->click('Confirm');
        $this->module->acceptPopup();
        $this->module->see('Yes', '#result');
    }

    public function testCancelPopup()
    {
        $this->module->amOnPage('/form/popup');
        $this->module->click('Confirm');
        $this->module->cancelPopup();
        $this->module->see('No', '#result');
    }

    public function testSelectByCss()
    {
        $this->module->amOnPage('/form/select');
        $this->module->selectOption('form select[name=age]', '21-60');
        $this->module->click('Submit');
        $form = data::get('form');
        $this->assertEquals('adult', $form['age']);
    }

    public function testSeeInPopup()
    {
        $this->module->amOnPage('/form/popup');
        $this->module->click('Alert');
        $this->module->seeInPopup('Really?');
        $this->module->cancelPopup();

    }

    public function testScreenshot()
    {
        $this->module->amOnPage('/');
        @unlink(\Codeception\Configuration::outputDir().'testshot.png');
        $testName="debugTest";

        $this->module->makeScreenshot($testName);
        $this->assertFileExists(\Codeception\Configuration::outputDir().'debug/'.$testName.'.png');
        @unlink(\Codeception\Configuration::outputDir().'debug/'.$testName.'.png');

        $this->module->_saveScreenshot(\Codeception\Configuration::outputDir().'testshot.png');
        $this->assertFileExists(\Codeception\Configuration::outputDir().'testshot.png');
        @unlink(\Codeception\Configuration::outputDir().'testshot.png');
    }

    public function testSubmitForm() {
        $this->module->amOnPage('/form/complex');
        $this->module->submitForm('form', array(
                'name' => 'Davert',
                'age' => 'child',
                'terms' => 'agree',
                'description' => 'My Bio'
        ));
        $form = data::get('form');
        $this->assertEquals('Davert', $form['name']);
        $this->assertEquals('kill_all', $form['action']);
        $this->assertEquals('My Bio', $form['description']);
        $this->assertEquals('agree',$form['terms']);
        $this->assertEquals('child',$form['age']);
    }
    public function testSubmitFormWithNumbers() {
        $this->module->amOnPage('/form/complex');
        $this->module->submitForm('form', array(
            'name' => 'Davert',
            'age' => 'child',
            'terms' => 'agree',
            'description' => 10
        ));
        $form = data::get('form');
        $this->assertEquals('Davert', $form['name']);
        $this->assertEquals('kill_all', $form['action']);
        $this->assertEquals('10', $form['description']);
        $this->assertEquals('agree',$form['terms']);
        $this->assertEquals('child',$form['age']);
    }

    public function testRadioButtonByValue()
    {
        $this->module->amOnPage('/form/radio');
        $this->module->selectOption('form','disagree');
        $this->module->click('Submit');
        $form = data::get('form');
        $this->assertEquals('disagree', $form['terms']);
    }

    public function testRadioButtonByLabelOnContext()
    {
        $this->module->amOnPage('/form/radio');
        $this->module->selectOption('form input','Get Off');
        $this->module->seeOptionIsSelected('form input', 'disagree');
        $this->module->dontSeeOptionIsSelected('form input','agree');
        $this->module->click('Submit');
        $form = data::get('form');
        $this->assertEquals('disagree', $form['terms']);
    }

    public function testRadioButtonByLabel()
    {
        $this->module->amOnPage('/form/radio');
        $this->module->checkOption('Get Off');
        $this->module->click('Submit');
        $form = data::get('form');
        $this->assertEquals('disagree', $form['terms']);
    }


    public function testRawSelenium()
    {
        $this->module->amOnPage('/');
        $this->module->executeInSelenium(function (\Webdriver $webdriver) {
            $webdriver->findElement(WebDriverBy::id('link'))->click();
        });
        $this->module->seeCurrentUrlEquals('/info');
    }

    public function testKeys()
    {
        $this->module->amOnPage('/form/field');
        $this->module->pressKey('#name', array('ctrl', 'a'), WebDriverKeys::DELETE);
        $this->module->pressKey('#name', 'test', array('shift', '111'));
        $this->module->pressKey('#name', '1');
        $this->module->seeInField('#name', 'test!!!1');
    }

    public function testWait()
    {
        $this->module->amOnPage('/');
        $time = time();
        $this->module->wait(3);
        $this->assertGreaterThanOrEqual($time+3, time());
    }


    public function testSelectInvalidOptionFails()
    {
        $this->shouldFail();
        $this->module->amOnPage('/form/select');
        $this->module->selectOption('#age','13-22');
    }

    public function testAppendFieldSelect()
    {
        $this->module->amOnPage('/form/select_multiple');
        $this->module->selectOption('form #like', 'eat');
        $this->module->appendField('form #like', 'code');
        $this->module->click('Submit');
        $form = data::get('form');
        $this->assertEmpty(array_diff($form['like'], array("eat", "code")));
    }

    public function testAppendFieldSelectFails()
    {
        $this->shouldFail();
        $this->module->amOnPage('/form/select_multiple');
        $this->module->appendField('form #like', 'code123');
    }

    public function testAppendFieldTextarea()
    {
        $this->module->amOnPage('/form/textarea');
        $this->module->fillField('form #description', 'eat');
        $this->module->appendField('form #description', ' code');
        $this->module->click('Submit');
        $form = data::get('form');
        $this->assertEquals('eat code', $form['description']);
    }

    public function testAppendFieldTextareaFails()
    {
        $this->shouldFail();
        $this->module->amOnPage('/form/textarea');
        $this->module->appendField('form #description123', ' code');
    }

    public function testAppendFieldText()
    {
        $this->module->amOnPage('/form/field');
        $this->module->appendField('form #name', ' code');
        $this->module->click('Submit');
        $form = data::get('form');
        $this->assertEquals('OLD_VALUE code', $form['name']);
    }

    public function testAppendFieldTextFails()
    {
        $this->shouldFail();
        $this->module->amOnPage('/form/field');
        $this->module->appendField('form #name123', ' code');
    }

    public function testAppendFieldCheckboxByValue()
    {
        $this->module->amOnPage('/form/checkbox');
        $this->module->appendField('form input[name=terms]', 'agree');
        $this->module->click('Submit');
        $form = data::get('form');
        $this->assertEquals('agree', $form['terms']);
    }

    public function testAppendFieldCheckboxByValueFails()
    {
        $this->shouldFail();
        $this->module->amOnPage('/form/checkbox');
        $this->module->appendField('form input[name=terms]', 'agree123');
    }

    public function testAppendFieldCheckboxByLabel()
    {
        $this->module->amOnPage('/form/checkbox');
        $this->module->appendField('form input[name=terms]', 'I Agree');
        $this->module->click('Submit');
        $form = data::get('form');
        $this->assertEquals('agree', $form['terms']);
    }

    public function testAppendFieldCheckboxByLabelFails()
    {
        $this->shouldFail();
        $this->module->amOnPage('/form/checkbox');
        $this->module->appendField('form input[name=terms]', 'I Agree123');
    }

    public function testAppendFieldRadioButtonByValue()
    {
        $this->module->amOnPage('/form/radio');
        $this->module->appendField('form input[name=terms]','disagree');
        $this->module->click('Submit');
        $form = data::get('form');
        $this->assertEquals('disagree', $form['terms']);
    }

    public function testAppendFieldRadioButtonByValueFails()
    {
        $this->shouldFail();
        $this->module->amOnPage('/form/radio');
        $this->module->appendField('form input[name=terms]','disagree123');
    }

    public function testAppendFieldRadioButtonByLabel()
    {
        $this->module->amOnPage('/form/radio');
        $this->module->appendField('form input[name=terms]', 'Get Off');
        $this->module->click('Submit');
        $form = data::get('form');
        $this->assertEquals('disagree', $form['terms']);
    }

    public function testAppendFieldRadioButtonByLabelFails()
    {
        $this->shouldFail();
        $this->module->amOnPage('/form/radio');
        $this->module->appendField('form input[name=terms]', 'Get Off123');
    }

    public function testPauseExecution()
    {
        $this->module->amOnPage('/');
        $this->module->pauseExecution();
    }

    // Issue https://github.com/Codeception/Codeception/pull/875
    public function testFillPasswordOnFormSubmit()
    {
        $this->module->amOnPage('/form/complex');
        $this->module->submitForm('form', array(
           'password' => '123456'
        ));
        $form = data::get('form');
        $this->assertEquals('123456', $form['password']);
    }

    public function testEmptyFormSubmit()
    {
        $this->shouldFail();
        $this->module->amOnPage('/form/complex');
        $this->module->submitForm('form111', array());
    }

    public function testWebDriverByLocators()
    {
        $this->module->amOnPage('/login');
        $this->module->seeElement(WebDriverBy::id('submit-label'));
        $this->module->seeElement(WebDriverBy::name('password'));
        $this->module->seeElement(WebDriverBy::className('optional'));
        $this->module->seeElement(WebDriverBy::cssSelector('form.global_form_box'));
        $this->module->seeElement(WebDriverBy::xpath(\Codeception\Util\Locator::tabIndex(4)));
        $this->module->fillField(WebDriverBy::name('password'), '123456');
        $this->module->amOnPage('/form/select');
        $this->module->selectOption(WebDriverBy::name('age'), 'child');
        $this->module->amOnPage('/form/checkbox');
        $this->module->checkOption(WebDriverBy::name('terms'));
        $this->module->amOnPage('/');
        $this->module->seeElement(WebDriverBy::linkText('Test'));
        $this->module->click(WebDriverBy::linkText('Test'));
        $this->module->seeCurrentUrlEquals('/form/hidden');
    }

    public function testSeeVisible()
    {
        $this->module->amOnPage('/info');
        $this->module->dontSee('Invisible text');
        $this->module->dontSee('Invisible', '.hidden');
        $this->module->seeInPageSource('Invisible text');
    }

    public function testSeeInvisible()
    {
        $this->shouldFail();
        $this->module->amOnPage('/info');
        $this->module->see('Invisible text');
    }

    public function testFailWebDriverByLocator()
    {
        $this->shouldFail();
        $this->module->amOnPage('/form/checkbox');
        $this->module->checkOption(WebDriverBy::name('age'));
    }

    // fails in PhpBrowser :(
    public function testSubmitUnchecked()
    {
        $this->module->amOnPage('/form/unchecked');
        $this->module->seeCheckboxIsChecked('#checkbox');
        $this->module->uncheckOption('#checkbox');
        $this->module->click('#submit');;
        $this->module->see('0','#notice');
    }

    public function testCreateCeptScreenshotFail()
    {
        $fakeWd = Stub::make('\RemoteWebDriver', [
                'takeScreenshot' => Stub::once(function() {}),
                'getPageSource' => Stub::once(function() {})
        ]);
        $this->module->webDriver = $fakeWd;
        $cept = (new \Codeception\TestCase\Cept())->configName('loginCept.php');
        $this->module->_failed($cept, new PHPUnit_Framework_AssertionFailedError());
    }

    public function testCreateCestScreenshotOnFail()
    {
        $fakeWd = Stub::make('\RemoteWebDriver', [
            'takeScreenshot' => Stub::once(function($filename) {
                PHPUnit_Framework_Assert::assertEquals(codecept_log_dir('stdClass.login.fail.png'), $filename);
            }),
            'getPageSource' => Stub::once(function() {})
        ]);
        $this->module->webDriver = $fakeWd;
        $cest = (new \Codeception\TestCase\Cest())
            ->config('testClassInstance', new stdClass())
            ->config('testMethod','login');
        $this->module->_failed($cest, new PHPUnit_Framework_AssertionFailedError());
    }

    public function testCreateTestScreenshotOnFail()
    {
        $test = Stub::make('\Codeception\TestCase\Test', ['getName' => 'testLogin']);
        $fakeWd = Stub::make('\RemoteWebDriver', [
            'takeScreenshot' => Stub::once(function($filename) use ($test) {
                PHPUnit_Framework_Assert::assertEquals(codecept_log_dir(get_class($test).'.testLogin.fail.png'), $filename);
            }),
            'getPageSource' => Stub::once(function() {})
        ]);
        $this->module->webDriver = $fakeWd;
        $this->module->_failed($test, new PHPUnit_Framework_AssertionFailedError());
    }

    public function testWebDriverWaits()
    {
        $fakeWd = Stub::make('\Codeception\Module\WebDriver', ['wait' => Stub::exactly(12, function () {
            return new \Codeception\Util\Maybe();
        })]);
        $this->module->webDriver = $fakeWd;
        $this->module->waitForElement(WebDriverBy::partialLinkText('yeah'));
        $this->module->waitForElement(['id' => 'user']);
        $this->module->waitForElement(['css' => '.user']);
        $this->module->waitForElement('//xpath');

        $this->module->waitForElementVisible(WebDriverBy::partialLinkText('yeah'));
        $this->module->waitForElementVisible(['id' => 'user']);
        $this->module->waitForElementVisible(['css' => '.user']);
        $this->module->waitForElementVisible('//xpath');

        $this->module->waitForElementNotVisible(WebDriverBy::partialLinkText('yeah'));
        $this->module->waitForElementNotVisible(['id' => 'user']);
        $this->module->waitForElementNotVisible(['css' => '.user']);
        $this->module->waitForElementNotVisible('//xpath');
    }

    public function testBug1467()
    {
        $this->module->amOnPage('/form/bug1467');
        $this->module->selectOption('form[name=form2] input[name=first_test_radio]', 'Yes');
        $this->module->selectOption('form[name=form2] input[name=second_test_radio]', 'No');
        $this->module->seeOptionIsSelected('form[name=form2] input[name=first_test_radio]', 'Yes');
        $this->module->seeOptionIsSelected('form[name=form2] input[name=second_test_radio]', 'No');

        // shouldn't have touched form1 at all
        $this->module->dontSeeOptionIsSelected('form[name=form1] input[name=first_test_radio]', 'No');
        $this->module->dontSeeOptionIsSelected('form[name=form1] input[name=first_test_radio]', 'Yes');
        $this->module->dontSeeOptionIsSelected('form[name=form1] input[name=second_test_radio]', 'No');
        $this->module->dontSeeOptionIsSelected('form[name=form1] input[name=second_test_radio]', 'Yes');
    }
<<<<<<< HEAD

    public function testSeeElementMalformedWdLocator()
    {
        $this->setExpectedException('Codeception\Exception\MalformedLocator');
        $this->module->amOnPage('/');
        $this->module->seeElement(WebDriverBy::xpath('H---EY!'));
=======
    /**
     * @Issue 1598
     */
    public function testWaitForTextBug1598()
    {
        $this->module->amOnPage('/form/bug1598');
        $this->module->waitForText('12,345', 10, '#field');
>>>>>>> 9cebeb24
    }
}<|MERGE_RESOLUTION|>--- conflicted
+++ resolved
@@ -488,14 +488,6 @@
         $this->module->dontSeeOptionIsSelected('form[name=form1] input[name=second_test_radio]', 'No');
         $this->module->dontSeeOptionIsSelected('form[name=form1] input[name=second_test_radio]', 'Yes');
     }
-<<<<<<< HEAD
-
-    public function testSeeElementMalformedWdLocator()
-    {
-        $this->setExpectedException('Codeception\Exception\MalformedLocator');
-        $this->module->amOnPage('/');
-        $this->module->seeElement(WebDriverBy::xpath('H---EY!'));
-=======
     /**
      * @Issue 1598
      */
@@ -503,6 +495,12 @@
     {
         $this->module->amOnPage('/form/bug1598');
         $this->module->waitForText('12,345', 10, '#field');
->>>>>>> 9cebeb24
+    }
+
+    public function testSeeElementMalformedWdLocator()
+    {
+        $this->setExpectedException('Codeception\Exception\MalformedLocator');
+        $this->module->amOnPage('/');
+        $this->module->seeElement(WebDriverBy::xpath('H---EY!'));
     }
 }