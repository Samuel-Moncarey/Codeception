<?php
if (!headers_sent()) header('Content-Type: text/html; charset=UTF-8');
require_once __DIR__.'/../../../autoload.php';

if (file_exists(__DIR__ . '/../sandbox/c3.php')) {
    require __DIR__ . '/../sandbox/c3.php';
} else {
    require __DIR__ . '/../claypit/c3.php';
}

require_once('glue.php');
require_once('data.php');
require_once('controllers.php');

$urls = array(
    '/' => 'index',
    '/info' => 'info',
    '/cookies' => 'cookies',
    '/search.*' => 'search',
    '/login' => 'login',
    '/redirect' => 'redirect',
    '/facebook\??.*' => 'facebookController',
<<<<<<< HEAD
    '/form/(field|select|checkbox|file|textarea|hidden|complex|button|radio|select_multiple|empty|popup|realworld)(#)?' => 'form',
=======
    '/form/(field|select|checkbox|file|textarea|hidden|complex|button|radio|select_multiple|empty|popup|example1)(#)?' => 'form',
>>>>>>> 4fe5766d
    '/articles\??.*' => 'articles'
);

glue::stick($urls);<|MERGE_RESOLUTION|>--- conflicted
+++ resolved
@@ -20,11 +20,7 @@
     '/login' => 'login',
     '/redirect' => 'redirect',
     '/facebook\??.*' => 'facebookController',
-<<<<<<< HEAD
-    '/form/(field|select|checkbox|file|textarea|hidden|complex|button|radio|select_multiple|empty|popup|realworld)(#)?' => 'form',
-=======
     '/form/(field|select|checkbox|file|textarea|hidden|complex|button|radio|select_multiple|empty|popup|example1)(#)?' => 'form',
->>>>>>> 4fe5766d
     '/articles\??.*' => 'articles'
 );
 
