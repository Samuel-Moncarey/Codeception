# Yii2 Module
**For additional reference, please review the [source](https://github.com/Codeception/Codeception/tree/master/src/Codeception/Module/Yii2.php)**


This module provides integration with [Yii framework](http://www.yiiframework.com/) (2.0).

The following configurations are required for this module:

- `configFile` - the path of the application configuration file which returns the application configuration array


You can use this module by setting params in your `functional.suite.yml`:

```
class_name: TestGuy
modules:
    enabled: [FileSystem, TestHelper, Yii2]
    config:
        Yii2:
            configFile: 'tests/functional/_config.php'
```

## Status

Maintainer: **qiangxue**
Stability: **beta**


## Actions


### amHttpAuthenticated


Authenticates user for HTTP_AUTH 

 * param $username
 * param $password


### amOnPage


Opens the page.
Requires relative uri as parameter

Example:

``` php
<?php
// opens front page
$I->amOnPage('/');
// opens /register page
$I->amOnPage('/register');
?>
```

 * param $page


### attachFile


Attaches file from Codeception data directory to upload field.

Example:

``` php
<?php
// file is stored in 'tests/_data/prices.xls'
$I->attachFile('input[@type="file"]', 'prices.xls');
?>
```

 * param $field
 * param $filename


### checkOption


Ticks a checkbox.
For radio buttons use `selectOption` method.

Example:

``` php
<?php
$I->checkOption('#agree');
?>
```

 * param $option


### click


Perform a click on link or button.
Link or button are found by their names or CSS selector.
Submits a form if button is a submit type.

If link is an image it's found by alt attribute value of image.
If button is image button is found by it's value
If link or button can't be found by name they are searched by CSS selector.

The second parameter is a context: CSS or XPath locator to narrow the search.

Examples:

``` php
<?php
// simple link
$I->click('Logout');
// button of form
$I->click('Submit');
// CSS button
$I->click('#form input[type=submit]');
// XPath
$I->click('//form/*[@type=submit]')
// link in context
$I->click('Logout', '#nav');
?>
```
 * param $link
 * param $context


### dontSee


Check if current page doesn't contain the text specified.
Specify the css selector to match only specific region.

Examples:

```php
<?php
$I->dontSee('Login'); // I can suppose user is already logged in
$I->dontSee('Sign Up','h1'); // I can suppose it's not a signup page
$I->dontSee('Sign Up','//body/h1'); // with XPath
?>
```

 * param $text
 * param null $selector


### dontSeeCheckboxIsChecked


Assert if the specified checkbox is unchecked.
Use css selector or xpath to match.

Example:

``` php
<?php
$I->dontSeeCheckboxIsChecked('#agree'); // I suppose user didn't agree to terms
$I->seeCheckboxIsChecked('#signup_form input[type=checkbox]'); // I suppose user didn't check the first checkbox in form.
?>
```

 * param $checkbox


### dontSeeCurrentUrlEquals


Checks that current url is not equal to value.
Unlike `dontSeeInCurrentUrl` performs a strict check.

``` php
<?php
// current url is not root
$I->dontSeeCurrentUrlEquals('/');
?>
```

 * param $uri


### dontSeeCurrentUrlMatches


Checks that current url does not match a RegEx value

``` php
<?php
// to match root url
$I->dontSeeCurrentUrlMatches('~$/users/(\d+)~');
?>
```

 * param $uri


### dontSeeElement


Checks if element does not exist (or is visible) on a page, matching it by CSS or XPath

Example:

``` php
<?php
$I->dontSeeElement('.error');
$I->dontSeeElement('//form/input[1]');
?>
```
 * param $selector


### dontSeeInCurrentUrl


Checks that current uri does not contain a value

``` php
<?php
$I->dontSeeInCurrentUrl('/users/');
?>
```

 * param $uri


### dontSeeInField


Checks that an input field or textarea doesn't contain value.
Field is matched either by label or CSS or Xpath
Example:

``` php
<?php
$I->dontSeeInField('Body','Type your comment here');
$I->dontSeeInField('form textarea[name=body]','Type your comment here');
$I->dontSeeInField('form input[type=hidden]','hidden_value');
$I->dontSeeInField('#searchform input','Search');
$I->dontSeeInField('//form/*[@name=search]','Search');
?>
```

 * param $field
 * param $value


### dontSeeInTitle


Checks that page title does not contain text.

 * param $title
 * return mixed


### dontSeeLink


Checks if page doesn't contain the link with text specified.
Specify url to narrow the results.

Examples:

``` php
<?php
$I->dontSeeLink('Logout'); // I suppose user is not logged in
?>
```

 * param $text
 * param null $url


### dontSeeOptionIsSelected


Checks if option is not selected in select field.

``` php
<?php
$I->dontSeeOptionIsSelected('#form input[name=payment]', 'Visa');
?>
```

 * param $selector
 * param $optionText
 * return mixed


### fillField


Fills a text field or textarea with value.

Example:

``` php
<?php
$I->fillField("//input[@type='text']", "Hello World!");
?>
```

 * param $field
 * param $value


### getName

__not documented__


### grabFromCurrentUrl


Takes a parameters from current URI by RegEx.
If no url provided returns full URI.

``` php
<?php
$user_id = $I->grabFromCurrentUrl('~$/user/(\d+)/~');
$uri = $I->grabFromCurrentUrl();
?>
```

 * param null $uri
 * internal param $url
 * return mixed


### grabTextFrom


Finds and returns text contents of element.
Element is searched by CSS selector, XPath or matcher by regex.

Example:

``` php
<?php
$heading = $I->grabTextFrom('h1');
$heading = $I->grabTextFrom('descendant-or-self::h1');
$value = $I->grabTextFrom('~<input value=(.*?)]~sgi');
?>
```

 * param $cssOrXPathOrRegex
 * return mixed


### grabValueFrom


Finds and returns field and returns it's value.
Searches by field name, then by CSS, then by XPath

Example:

``` php
<?php
$name = $I->grabValueFrom('Name');
$name = $I->grabValueFrom('input[name=username]');
$name = $I->grabValueFrom('descendant-or-self::form/descendant::input[@name = 'username']');
?>
```

 * param $field
 * return mixed


### see


Check if current page contains the text specified.
Specify the css selector to match only specific region.

Examples:

``` php
<?php
$I->see('Logout'); // I can suppose user is logged in
$I->see('Sign Up','h1'); // I can suppose it's a signup page
$I->see('Sign Up','//body/h1'); // with XPath
?>
```

 * param $text
 * param null $selector


### seeCheckboxIsChecked


Assert if the specified checkbox is checked.
Use css selector or xpath to match.

Example:

``` php
<?php
$I->seeCheckboxIsChecked('#agree'); // I suppose user agreed to terms
$I->seeCheckboxIsChecked('#signup_form input[type=checkbox]'); // I suppose user agreed to terms, If there is only one checkbox in form.
$I->seeCheckboxIsChecked('//form/input[@type=checkbox and  * name=agree]');
?>
```

 * param $checkbox


### seeCurrentUrlEquals


Checks that current url is equal to value.
Unlike `seeInCurrentUrl` performs a strict check.

``` php
<?php
// to match root url
$I->seeCurrentUrlEquals('/');
?>
```

 * param $uri


### seeCurrentUrlMatches


Checks that current url is matches a RegEx value

``` php
<?php
// to match root url
$I->seeCurrentUrlMatches('~$/users/(\d+)~');
?>
```

 * param $uri


### seeElement


Checks if element exists on a page, matching it by CSS or XPath

``` php
<?php
$I->seeElement('.error');
$I->seeElement('//form/input[1]');
?>
```
 * param $selector


### seeInCurrentUrl


Checks that current uri contains a value

``` php
<?php
// to match: /home/dashboard
$I->seeInCurrentUrl('home');
// to match: /users/1
$I->seeInCurrentUrl('/users/');
?>
```

 * param $uri


### seeInField


Checks that an input field or textarea contains value.
Field is matched either by label or CSS or Xpath

Example:

``` php
<?php
$I->seeInField('Body','Type your comment here');
$I->seeInField('form textarea[name=body]','Type your comment here');
$I->seeInField('form input[type=hidden]','hidden_value');
$I->seeInField('#searchform input','Search');
$I->seeInField('//form/*[@name=search]','Search');
?>
```

 * param $field
 * param $value


### seeInTitle


Checks that page title contains text.

``` php
<?php
$I->seeInTitle('Blog - Post #1');
?>
```

 * param $title
 * return mixed


### seeLink


Checks if there is a link with text specified.
Specify url to match link with exact this url.

Examples:

``` php
<?php
$I->seeLink('Logout'); // matches <a href="#">Logout</a>
$I->seeLink('Logout','/logout'); // matches <a href="/logout">Logout</a>
?>
```

 * param $text
 * param null $url


### seeOptionIsSelected


Checks if option is selected in select field.

``` php
<?php
$I->seeOptionIsSelected('#form input[name=payment]', 'Visa');
?>
```

 * param $selector
 * param $optionText
 * return mixed


### seePageNotFound


Asserts that current page has 404 response status code.


### seeResponseCodeIs


Checks that response code is equal to value provided.

 * param $code
 * return mixed


### selectOption


Selects an option in select tag or in radio button group.

Example:

``` php
<?php
$I->selectOption('form select[name=account]', 'Premium');
$I->selectOption('form input[name=payment]', 'Monthly');
$I->selectOption('//form/select[@name=account]', 'Monthly');
?>
```

Can select multiple options if second argument is array:

``` php
<?php
$I->selectOption('Which OS do you use?', array('Windows','Linux'));
?>
```

 * param $select
 * param $option


### sendAjaxGetRequest


If your page triggers an ajax request, you can perform it manually.
This action sends a GET ajax request with specified params.

See ->sendAjaxPostRequest for examples.

 * param $uri
 * param $params


### sendAjaxPostRequest


If your page triggers an ajax request, you can perform it manually.
This action sends a POST ajax request with specified params.
Additional params can be passed as array.

Example:

Imagine that by clicking checkbox you trigger ajax request which updates user settings.
We emulate that click by running this ajax request manually.

``` php
<?php
$I->sendAjaxPostRequest('/updateSettings', array('notifications' => true)); // POST
$I->sendAjaxGetRequest('/updateSettings', array('notifications' => true)); // GET
<<<<<<< HEAD

```

 * param $uri
 * param $params


### sendAjaxRequest


If your page triggers an ajax request, you can perform it manually.
This action sends an ajax request with specified method and params.

Example:

You need to perform an ajax request specifying the HTTP method.

``` php
<?php
$I->sendAjaxRequest('PUT', /posts/7', array('title' => 'new title');
=======
>>>>>>> 4fe5766d

```

 * param $method
 * param $uri
 * param $params


### sendAjaxRequest


If your page triggers an ajax request, you can perform it manually.
This action sends an ajax request with specified method and params.

Example:

You need to perform an ajax request specifying the HTTP method.

``` php
<?php
$I->sendAjaxRequest('PUT', /posts/7', array('title' => 'new title');

```

 * param $method
 * param $uri
 * param $params


### submitForm


Submits a form located on page.
Specify the form by it's css or xpath selector.
Fill the form fields values as array.

Skipped fields will be filled by their values from page.
You don't need to click the 'Submit' button afterwards.
This command itself triggers the request to form's action.

Examples:

``` php
<?php
$I->submitForm('#login', array('login' => 'davert', 'password' => '123456'));

```

For sample Sign Up form:

``` html
<form action="/sign_up">
    Login: <input type="text" name="user[login]" /><br/>
    Password: <input type="password" name="user[password]" /><br/>
    Do you agree to out terms? <input type="checkbox" name="user[agree]" /><br/>
    Select pricing plan <select name="plan"><option value="1">Free</option><option value="2" selected="selected">Paid</option></select>
    <input type="submit" value="Submit" />
</form>
```
I can write this:

``` php
<?php
$I->submitForm('#userForm', array('user' => array('login' => 'Davert', 'password' => '123456', 'agree' => true)));

```
Note, that pricing plan will be set to Paid, as it's selected on page.

 * param $selector
 * param $params


### uncheckOption


Unticks a checkbox.

Example:

``` php
<?php
$I->uncheckOption('#notify');
?>
```

 * param $option<|MERGE_RESOLUTION|>--- conflicted
+++ resolved
@@ -5,20 +5,23 @@
 This module provides integration with [Yii framework](http://www.yiiframework.com/) (2.0).
 
 The following configurations are required for this module:
-
-- `configFile` - the path of the application configuration file which returns the application configuration array
-
-
-You can use this module by setting params in your `functional.suite.yml`:
-
-```
+<ul>
+<li>entryScript - the path of the entry script</li>
+<li>url - the URL of the entry script</li>
+</ul>
+
+The entry script must return the application configuration array.
+
+You can use this module by setting params in your functional.suite.yml:
+<pre>
 class_name: TestGuy
 modules:
     enabled: [FileSystem, TestHelper, Yii2]
     config:
         Yii2:
-            configFile: 'tests/functional/_config.php'
-```
+            entryScript: '/path/to/index.php'
+            url: 'http://localhost/path/to/index.php'
+</pre>
 
 ## Status
 
@@ -612,33 +615,9 @@
 <?php
 $I->sendAjaxPostRequest('/updateSettings', array('notifications' => true)); // POST
 $I->sendAjaxGetRequest('/updateSettings', array('notifications' => true)); // GET
-<<<<<<< HEAD
-
-```
-
- * param $uri
- * param $params
-
-
-### sendAjaxRequest
-
-
-If your page triggers an ajax request, you can perform it manually.
-This action sends an ajax request with specified method and params.
-
-Example:
-
-You need to perform an ajax request specifying the HTTP method.
-
-``` php
-<?php
-$I->sendAjaxRequest('PUT', /posts/7', array('title' => 'new title');
-=======
->>>>>>> 4fe5766d
-
-```
-
- * param $method
+
+```
+
  * param $uri
  * param $params
 
