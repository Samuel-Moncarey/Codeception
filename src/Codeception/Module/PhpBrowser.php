--- conflicted
+++ resolved
@@ -243,9 +243,4 @@
         }
         $this->assertNull($node->getAttribute('checked'));
     }
-<<<<<<< HEAD
-
-
-=======
->>>>>>> 7b12eab8
 }