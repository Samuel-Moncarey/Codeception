<?php
namespace Codeception\Module;

use Codeception\Exception\ElementNotFound;
use Codeception\Exception\TestRuntime;
use Codeception\Util\Debug;
use Codeception\Util\Locator;
use Codeception\Lib\Interfaces\MultiSession as MultiSessionInterface;
use Codeception\Lib\Interfaces\Web as WebInterface;
use Codeception\Lib\Interfaces\Remote as RemoteInterface;
use Symfony\Component\DomCrawler\Crawler;
use Codeception\PHPUnit\Constraint\WebDriver as WebDriverConstraint;
use Codeception\PHPUnit\Constraint\WebDriverNot as WebDriverConstraintNot;
use Codeception\PHPUnit\Constraint\Page as PageConstraint;

/**
 * New generation Selenium2 module.
 * *Included in Codeception 1.7.0*
 *
 * ## Installation
 *
 * Download [Selenium2 WebDriver](http://code.google.com/p/selenium/downloads/list?q=selenium-server-standalone-2)
 * Launch the daemon: `java -jar selenium-server-standalone-2.xx.xxx.jar`
 *
 * ## Migration Guide (Selenium2 -> WebDriver)
 *
 * * `wait` method accepts seconds instead of milliseconds. All waits use second as parameter.
 *
 *
 *
 * ## Status
 *
 * * Maintainer: **davert**
 * * Stability: **beta**
 * * Contact: davert.codecept@mailican.com
 * * Based on [facebook php-webdriver](https://github.com/facebook/php-webdriver)
 *
 * ## Configuration
 *
 * * url *required* - start url for your app
 * * browser *required* - browser that would be launched
 * * host  - Selenium server host (localhost by default)
 * * port - Selenium server port (4444 by default)
<<<<<<< HEAD
 * * restart - set to false to share browser sesssion between tests, or set to true (by default) to create a session per test
 * * window_size - initial window size. Values `maximize` or dimensions in format `640x480` are accepted.
=======
 * * restart - set to false to share selenium sesssion between tests (by default), or set to true to create a new selenium session per test
>>>>>>> 1c4c839c
 * * clear_cookies - set to false to keep cookies (not default), or set to true to delete all cookies between cases.
 * * wait - set the implicit wait (5 secs) by default.
 * * capabilities - sets Selenium2 [desired capabilities](http://code.google.com/p/selenium/wiki/DesiredCapabilities). Should be a key-value array.
 *
 * ### Example (`acceptance.suite.yml`)
 *
 *     modules:
 *        enabled: [WebDriver]
 *        config:
 *           WebDriver:
 *              url: 'http://localhost/'
 *              browser: firefox
 *              window_size: 1024x768
 *              wait: 10
 *              capabilities:
 *                  unexpectedAlertBehaviour: 'accept'
 *
 *
 * Class WebDriver
 * @package Codeception\Module
 */
class WebDriver extends \Codeception\Module implements WebInterface, RemoteInterface, MultiSessionInterface {

    protected $requiredFields = array('browser', 'url');
    protected $config = array(
        'host' => '127.0.0.1',
        'port' => '4444',
        'restart' => false,
<<<<<<< HEAD
=======
        'clear_cookies' => true,
>>>>>>> 1c4c839c
        'wait' => 0,
        'clear_cookies' => true,
        'window_size' => false,
        'capabilities' => array()
    );

    protected $wd_host;
    protected $capabilities;
    protected $test;

    /**
     * @var \RemoteWebDriver
     */
    public $webDriver;

    public function _initialize()
    {
        $this->wd_host =  sprintf('http://%s:%s/wd/hub', $this->config['host'], $this->config['port']);
        $this->capabilities = $this->config['capabilities'];
        $this->capabilities[\WebDriverCapabilityType::BROWSER_NAME] = $this->config['browser'];
        $this->webDriver = \RemoteWebDriver::create($this->wd_host, $this->capabilities);
        $this->webDriver->manage()->timeouts()->implicitlyWait($this->config['wait']);
        $this->initialWindowSize();
    }

    public function _before(\Codeception\TestCase $test)
    {
        if (!isset($this->webDriver)) {
            $this->_initialize();
        }
    }
    
    protected function initialWindowSize()
    {
        if ($this->config['window_size'] == 'maximize') {
            $this->maximizeWindow();
            return;
        }
        $size = explode('x', $this->config['window_size']);
        if (count($size) == 2) {
            $this->resizeWindow(intval($size[0]), intval($size[1]));
        }        
    }

    public function _after(\Codeception\TestCase $test)
    {
        if ($this->config['restart'] && isset($this->webDriver)) {
            $this->webDriver->quit();
            // \RemoteWebDriver consists of four parts, executor, mouse, keyboard and touch, quit only set executor to null,
            // but \RemoteWebDriver doesn't provide public access to check on executor
            // so we need to unset $this->webDriver here to shut it down completely
            $this->webDriver = null;
        }
        if ($this->config['clear_cookies'] && isset($this->webDriver)) {
            $this->webDriver->manage()->deleteAllCookies();
        }
    }

    public function _failed(\Codeception\TestCase $test, $fail)
    {
        $this->_saveScreenshot(codecept_log_dir(basename(\Codeception\TestCase::getTestFileName($test) . '.fail.png')));
        $this->debug("Screenshot was saved into 'log' dir");
    }

    public function _afterSuite()
    {
        // this is just to make sure webDriver is cleared after suite
        if (isset($this->webDriver)) {
            $this->webDriver->quit();
            unset($this->webDriver);
        }
    }

    public function _getResponseCode()
    {
    }

    public function _sendRequest($url)
    {
        $this->webDriver->get($this->_getUrl() . '');
    }

    public function amOnSubdomain($subdomain)
    {
        $url = $this->config['url'];
        $url = preg_replace('~(https?:\/\/)(.*\.)(.*\.)~', "$1$3", $url); // removing current subdomain
        $url = preg_replace('~(https?:\/\/)(.*)~', "$1$subdomain.$2", $url); // inserting new
        $this->_reconfigure(array('url' => $url));
    }

    public function _getUrl()
    {
        if (!isset($this->config['url'])) {
            throw new \Codeception\Exception\ModuleConfig(__CLASS__, "Module connection failure. The URL for client can't bre retrieved");
        }
        return $this->config['url'];
    }

    public function _getCurrentUri()
    {
        $url = $this->webDriver->getCurrentURL();
        $parts = parse_url($url);
        if (!$parts) {
            $this->fail("URL couldn't be parsed");
        }
        $uri = "";
        if (isset($parts['path'])) {
            $uri .= $parts['path'];
        }
        if (isset($parts['query'])) {
            $uri .= "?" . $parts['query'];
        }
        if (isset($parts['fragment'])) {
            $uri .= "#" . $parts['fragment'];
        }
        return $uri;
    }

    public function _saveScreenshot($filename)
    {
        $this->webDriver->takeScreenshot($filename);
    }

    /**
     * Makes a screenshot of current window and saves it to `tests/_log/debug`.
     *
     * ``` php
     * <?php
     * $I->amOnPage('/user/edit');
     * $I->makeScreenshot('edit_page');
     * // saved to: tests/_log/debug/edit_page.png
     * ?>
     * ```
     *
     * @param $name
     */
    public function makeScreenshot($name)
    {
        $debugDir = codecept_log_dir().'debug';
        if (!is_dir($debugDir)) {
            mkdir($debugDir, 0777);
        }
        $screenName = $debugDir . DIRECTORY_SEPARATOR . $name . '.png';
        $this->_saveScreenshot($screenName);
        $this->debug("Screenshot saved to $screenName");
    }

    /**
     * Resize current window
     *
     * Example:
     * ``` php
     * <?php
     * $I->resizeWindow(800, 600);
     *
     * ```
     *
     * @param int $width
     * @param int $height
     */
    public function resizeWindow($width, $height)
    {
        $this->webDriver->manage()->window()->setSize(new \WebDriverDimension($width, $height));
    }

    public function seeCookie($cookie)
    {
        $cookies = $this->webDriver->manage()->getCookies();
        $cookies = array_map(
            function ($c) {
                return $c['name'];
            },
            $cookies
        );
        $this->debugSection('Cookies', json_encode($this->webDriver->manage()->getCookies()));
        $this->assertContains($cookie, $cookies);
    }

    public function dontSeeCookie($cookie)
    {
        $this->debugSection('Cookies', json_encode($this->webDriver->manage()->getCookies()));
        $this->assertNull($this->webDriver->manage()->getCookieNamed($cookie));
    }

    public function setCookie($cookie, $value)
    {
        $this->webDriver->manage()->addCookie(array('name' => $cookie, 'value' => $value));
        $this->debugSection('Cookies', json_encode($this->webDriver->manage()->getCookies()));
    }

    public function resetCookie($cookie)
    {
        $this->webDriver->manage()->deleteCookieNamed($cookie);
        $this->debugSection('Cookies', json_encode($this->webDriver->manage()->getCookies()));
    }

    public function grabCookie($cookie)
    {
        $value = $this->webDriver->manage()->getCookieNamed($cookie);
        if (is_array($value)) {
            return $value['value'];
        }
    }

    public function amOnPage($page)
    {
        $host = rtrim($this->config['url'], '/');
        $page = ltrim($page, '/');
        $this->webDriver->get($host . '/' . $page);
    }

    public function see($text, $selector = null)
    {
        if (!$selector) {
            return $this->assertPageContains($text);
        }
        $nodes = $this->match($this->webDriver, $selector);
        $this->assertNodesContain($text, $nodes, $selector);
    }

    public function dontSee($text, $selector = null)
    {
        if (!$selector) {
            return $this->assertPageNotContains($text);
        }
        $nodes = $this->match($this->webDriver, $selector);
        $this->assertNodesNotContain($text, $nodes, $selector);
    }

    public function click($link, $context = null)
    {
        $page = $this->webDriver;
        if ($context) {
            $nodes = $this->match($this->webDriver, $context);
            if (empty($nodes)) {
                throw new ElementNotFound($context, 'CSS or XPath');
            }
            $page = reset($nodes);
        }
        $el = $this->findClickable($page, $link);
        if (!$el) {
            $els = $this->match($page, $link);
            $el = reset($els);
        }
        if (!$el) {
            throw new ElementNotFound($link, 'Link or Button or CSS or XPath');
        }
        $el->click();
    }

    /**
     * @param $page
     * @param $link
     * @return \WebDriverElement
     */
    protected function findClickable($page, $link)
    {
        $locator = Crawler::xpathLiteral(trim($link));

        // narrow
        $xpath = Locator::combine(
            ".//a[normalize-space(.)=$locator]",
            ".//button[normalize-space(.)=$locator]",
            ".//a/img[normalize-space(@alt)=$locator]/ancestor::a",
            ".//input[./@type = 'submit' or ./@type = 'image' or ./@type = 'button'][normalize-space(@value)=$locator]"
        );

        $els = $page->findElements(\WebDriverBy::xpath($xpath));
        if (count($els)) {
            return reset($els);
        }

        // wide
        $xpath = Locator::combine(
            ".//a[./@href][((contains(normalize-space(string(.)), $locator)) or .//img[contains(./@alt, $locator)])]",
            ".//input[./@type = 'submit' or ./@type = 'image' or ./@type = 'button'][contains(./@value, $locator)]",
            ".//input[./@type = 'image'][contains(./@alt, $locator)]",
            ".//button[contains(normalize-space(string(.)), $locator)]",
            ".//input[./@type = 'submit' or ./@type = 'image' or ./@type = 'button'][./@name = $locator]",
            ".//button[./@name = $locator]"
        );

        $els = $page->findElements(\WebDriverBy::xpath($xpath));
        if (count($els)) {
            return reset($els);
        }

        $els = $page->findElements(\WebDriverBy::xpath($xpath));
        if (count($els)) return reset($els);
        return null;
    }

    /**
     * @param $selector
     * @return \WebDriverElement
     * @throws \Codeception\Exception\ElementNotFound
     */
    protected function findField($selector)
    {
        if ($selector instanceof \WebDriverElement) {
            return $selector;
        }
        $locator = Crawler::xpathLiteral(trim($selector));

        // by text or label
        $xpath = Locator::combine(
            ".//*[self::input | self::textarea | self::select][not(./@type = 'submit' or ./@type = 'image' or ./@type = 'hidden')][(((./@name = $locator) or ./@id = //label[contains(normalize-space(string(.)), $locator)]/@for) or ./@placeholder = $locator)]",
            ".//label[contains(normalize-space(string(.)), $locator)]//.//*[self::input | self::textarea | self::select][not(./@type = 'submit' or ./@type = 'image' or ./@type = 'hidden')]"
        );
        $els = $this->webDriver->findElements(\WebDriverBy::xpath($xpath));
        if (count($els)) return reset($els);

        // by name
        $xpath = ".//*[self::input | self::textarea | self::select][@name = $locator]";
        $els = $this->webDriver->findElements(\WebDriverBy::xpath($xpath));
        if (count($els)) {
            return reset($els);
        }

        $els = $this->match($this->webDriver, $selector);
        if (count($els)) {
            return reset($els);
        }

        throw new ElementNotFound($selector, "Field by name, label, CSS or XPath");
    }

    public function seeLink($text, $url = null)
    {
        $nodes = $this->webDriver->findElements(\WebDriverBy::partialLinkText($text));
        if (!$url) {
            return $this->assertNodesContain($text, $nodes, 'a');
        }
        $nodes = array_filter(
            $nodes,
            function (\WebDriverElement $e) use ($url) {
                $parts = parse_url($url);
                if (!$parts) {
                    $this->fail("Link URL of '$url' couldn't be parsed");
                }
                $uri = "";
                if (isset($parts['path'])) {
                    $uri .= $parts['path'];
                }
                if (isset($parts['query'])) {
                    $uri .= "?" . $parts['query'];
                }
                if (isset($parts['fragment'])) {
                    $uri .= "#" . $parts['fragment'];
                }
                return $uri == trim($url);
            }
        );
        $this->assertNodesContain($text, $nodes, "a[href=$url]");
    }


    public function dontSeeLink($text, $url = null)
    {
        $nodes = $this->webDriver->findElements(\WebDriverBy::partialLinkText($text));
        if (!$url) {
            $this->assertNodesNotContain($text, $nodes, 'a');
            return;
        }
        $nodes = array_filter(
            $nodes,
            function (\WebDriverElement $e) use ($url) {
                return trim($e->getAttribute('href')) == trim($url);
            }
        );
        $this->assertNodesNotContain($text, $nodes, "a[href=$url]");
    }

    public function seeInCurrentUrl($uri)
    {
        $this->assertContains($uri, $this->_getCurrentUri());
    }

    public function seeCurrentUrlEquals($uri)
    {
        $this->assertEquals($uri, $this->_getCurrentUri());
    }

    public function seeCurrentUrlMatches($uri)
    {
        \PHPUnit_Framework_Assert::assertRegExp($uri, $this->_getCurrentUri());
    }

    public function dontSeeInCurrentUrl($uri)
    {
        $this->assertNotContains($uri, $this->_getCurrentUri());
    }

    public function dontSeeCurrentUrlEquals($uri)
    {
        $this->assertNotEquals($uri, $this->_getCurrentUri());
    }

    public function dontSeeCurrentUrlMatches($uri)
    {
        \PHPUnit_Framework_Assert::assertNotRegExp($uri, $this->_getCurrentUri());
    }

    public function grabFromCurrentUrl($uri = null)
    {
        if (!$uri) {
            return $this->_getCurrentUri();
        }
        $matches = array();
        $res = preg_match($uri, $this->_getCurrentUri(), $matches);
        if (!$res) {
            $this->fail("Couldn't match $uri in " . $this->_getCurrentUri());
        }
        if (!isset($matches[1])) {
            $this->fail("Nothing to grab. A regex parameter required. Ex: '/user/(\\d+)'");
        }
        return $matches[1];
    }

    public function seeCheckboxIsChecked($checkbox)
    {
        $this->assertTrue($this->findField($checkbox)->isSelected());
    }

    public function dontSeeCheckboxIsChecked($checkbox)
    {
        $this->assertFalse($this->findField($checkbox)->isSelected());
    }

    public function seeInField($field, $value)
    {
        $el = $this->findField($field);
        if (!$el) {
            throw new ElementNotFound($field, "Field by name, label, CSS or XPath");
        }
        $el_value = $el->getTagName() == 'textarea'
            ? $el->getText()
            : $el->getAttribute('value');
        $this->assertEquals($value, $el_value);
    }

    public function dontSeeInField($field, $value)
    {
        $el = $this->findField($field);
        $el_value = $el->getTagName() == 'textarea'
            ? $el->getText()
            : $el->getAttribute('value');
        $this->assertNotEquals($value, $el_value);
    }

    public function selectOption($select, $option)
    {
        $el = $this->findField($select);
        if ($el->getTagName() != 'select') {
            $els = $this->matchCheckables($select);
            $radio = null;
            foreach ($els as $el) {
                $radio = $this->findCheckable($el, $option, true);
                if ($radio) {
                    break;
                }
            }
            if (!$radio) {
                throw new ElementNotFound($select, "Radiobutton with value or name '$option in");
            }
            $radio->click();
            return;
        }

        $wdSelect = new \WebDriverSelect($el);
        if ($wdSelect->isMultiple()) {
            $wdSelect->deselectAll();
        }
        if (!is_array($option)) {
            $option = array($option);
        }

        $matched = false;

        foreach ($option as $opt) {
            try {
                $wdSelect->selectByVisibleText($opt);
                $matched = true;
            } catch (\NoSuchElementException $e) {
            }
        }
        if ($matched) {
            return;
        }
        foreach ($option as $opt) {
            try {
                $wdSelect->selectByValue($opt);
                $matched = true;
            } catch (\NoSuchElementException $e) {
            }
        }
        if ($matched) {
            return;
        }
        if ($matched) return;

        // partially matching
        foreach ($option as $opt) {
            try {
                $optElement = $el->findElement(\WebDriverBy::xpath('//option [contains (., "'.$opt.'")]'));
                $matched = true;
                if (!$optElement->isSelected()) {
                    $optElement->click();
                }
            } catch (\NoSuchElementException $e) {}
        }
        if ($matched) return;
        throw new ElementNotFound(json_encode($option), "Option inside $select matched by name or value");
    }

    public function _initializeSession()
    {
        $this->webDriver = \RemoteWebDriver::create($this->wd_host, $this->capabilities);
        $this->webDriver->manage()->timeouts()->implicitlyWait($this->config['wait']);
    }

    public function _loadSessionData($data)
    {
        $this->webDriver = $data;
    }

    public function _backupSessionData()
    {
        return $this->webDriver;
    }

    public function _closeSession($webdriver)
    {
        $webdriver->close();
    }

    /*
        * Unselect an option in a select box
        *
        */

    public function unselectOption($select, $option)
    {
        $el = $this->findField($select);

        $wdSelect = new \WebDriverSelect($el);

        if (!is_array($option)) {
            $option = array($option);
        }

        $matched = false;

        foreach ($option as $opt) {
            try {
                $wdSelect->deselectByVisibleText($opt);
                $matched = true;
            } catch (\NoSuchElementException $e) {
            }

            try {
                $wdSelect->deselectByValue($opt);
                $matched = true;
            } catch (\NoSuchElementException $e) {
            }

        }

        if ($matched) {
            return;
        }
        throw new ElementNotFound(json_encode($option), "Option inside $select matched by name or value");
    }

    /**
     * @param $context
     * @param $radio_or_checkbox
     * @param bool $byValue
     * @return mixed|null
     */
    protected function findCheckable($context, $radio_or_checkbox, $byValue = false)
    {
        if ($radio_or_checkbox instanceof \WebDriverElement) {
            return $radio_or_checkbox;
        }

        $locator = Crawler::xpathLiteral($radio_or_checkbox);
        $xpath = Locator::combine(
            "//input[./@type = 'checkbox'][(./@id = //label[contains(normalize-space(string(.)), $locator)]/@for) or ./@placeholder = $locator]",
            "//label[contains(normalize-space(string(.)), $locator)]//.//input[./@type = 'checkbox']",
            "//input[./@type = 'radio'][(./@id = //label[contains(normalize-space(string(.)), $locator)]/@for) or ./@placeholder = $locator]",
            "//label[contains(normalize-space(string(.)), $locator)]//.//input[./@type = 'radio']"
        );
        if ($byValue) {
            $xpath = Locator::combine(
                $xpath,
                "//input[./@type = 'checkbox'][./@value = $locator]",
                "//input[./@type = 'radio'][./@value = $locator]"
            );
        }
        /** @var $context \WebDriverElement  * */
        $els = $context->findElements(\WebDriverBy::xpath($xpath));
        if (count($els)) {
            return reset($els);
        }
        $els = $this->match($context, $radio_or_checkbox);
        if (count($els)) {
            return reset($els);
        }
        return null;
    }

    protected function matchCheckables($selector)
    {
        $els = $this->match($this->webDriver, $selector);
        if (!count($els)) {
            throw new ElementNotFound($selector, "Element containing radio by CSS or XPath");
        }
        return $els;
    }

    public function checkOption($option)
    {
        $field = $this->findCheckable($this->webDriver, $option);
        if (!$field) {
            throw new ElementNotFound($option, "Checkbox or Radio by Label or CSS or XPath");
        }
        if ($field->isSelected()) {
            return;
        }
        $field->click();
    }

    public function uncheckOption($option)
    {
        $field = $this->findCheckable($this->webDriver, $option);
        if (!$field) {
            throw new ElementNotFound($option, "Checkbox by Label or CSS or XPath");
        }
        if (!$field->isSelected()) {
            return;
        }
        $field->click();
    }

    public function fillField($field, $value)
    {
        $el = $this->findField($field);
        $el->clear();
        $el->sendKeys($value);
    }

    public function attachFile($field, $filename)
    {
        $el = $this->findField($field);
        // in order to be compatible on different OS
        $filePath = realpath(\Codeception\Configuration::dataDir().$filename);
        $el->sendKeys($filePath);
    }

    public function grabTextFrom($cssOrXPathOrRegex)
    {
        $els = $this->match($this->webDriver, $cssOrXPathOrRegex);
        if (count($els)) {
            return $els[0]->getText();
        }
        if (@preg_match($cssOrXPathOrRegex, $this->webDriver->getPageSource(), $matches)) {
            return $matches[1];
        }
        throw new ElementNotFound($cssOrXPathOrRegex, 'CSS or XPath or Regex');
    }

    public function grabAttributeFrom($cssOrXpath, $attribute)
    {
        $els = $this->match($this->webDriver, $cssOrXpath);
        if (count($els)) {
            return $els[0]->getAttribute($attribute);
        }
        throw new ElementNotFound($cssOrXPath, 'CSS or XPath');
    }

    public function grabValueFrom($field)
    {
        $el = $this->findField($field);
        // value of multiple select is the value of the first selected option
        if ($el->getTagName() == 'select') {
            $select = new \WebDriverSelect($el);
            return $select->getFirstSelectedOption()->getAttribute('value');
        }
        return $el->getAttribute('value');
    }


    protected function filterByAttributes($els, array $attributes)
    {
        foreach ($attributes as $attr => $value) {
            $els = array_filter($els, function (\WebDriverElement $el) use ($attr, $value) {
                return $el->getAttribute($attr) == $value;
            });
        }
        return $els;
    }


    /**
     * Checks for a visible element on a page, matching it by CSS or XPath
     *
     * ``` php
     * <?php
     * $I->seeElement('.error');
     * $I->seeElement('//form/input[1]');
     * ?>
     * ```
     * @param $selector
     */
    public function seeElement($selector, $attributes = array())
    {
        $els = array_filter($this->match($this->webDriver, $selector),
            function (\WebDriverElement $el) use ($attributes) {
                return $el->isDisplayed();
            }
        );
        $els = $this->filterByAttributes($els, $attributes);
        $this->assertNotEmpty($els);
    }

    /**
     * Checks that element is invisible or not present on page.
     *
     * ``` php
     * <?php
     * $I->dontSeeElement('.error');
     * $I->dontSeeElement('//form/input[1]');
     * ?>
     * ```
     *
     * @param $selector
     */
    public function dontSeeElement($selector, $attributes = array())
    {
        $els = array_filter(
            $this->match($this->webDriver, $selector),
            function (\WebDriverElement $el) {
                return $el->isDisplayed();
            }
        );
        $els = $this->filterByAttributes($els, $attributes);
        $this->assertEmpty($els);
    }

    /**
     * Checks if element exists on a page even it is invisible.
     *
     * ``` php
     * <?php
     * $I->seeElementInDOM('//form/input[type=hidden]');
     * ?>
     * ```
     *
     * @param $selector
     */
    public function seeElementInDOM($selector, $attributes = array())
    {
        $els = $this->match($this->webDriver, $selector);
        $els = $this->filterByAttributes($els, $attributes);
        $this->assertNotEmpty($els);
    }


    /**
     * Opposite to `seeElementInDOM`.
     *
     * @param $selector
     */
    public function dontSeeElementInDOM($selector, $attributes = array())
    {
        $els = $this->match($this->webDriver, $selector);
        $els = $this->filterByAttributes($els, $attributes);
        $this->assertEmpty($els);
    }

    public function seeOptionIsSelected($selector, $optionText)
    {
        $el = $this->findField($selector);
        if ($el->getTagName() !== 'select') {
            $els = $this->matchCheckables($selector);
            foreach ($els as $k => $el) {
                $els[$k] = $this->findCheckable($el, $optionText, true);
            }
            $this->assertNotEmpty(
                array_filter(
                    $els,
                    function ($e) {
                        return $e->isSelected();
                    }
                )
            );
            return;
        }
        $select = new \WebDriverSelect($el);
        $this->assertNodesContain($optionText, $select->getAllSelectedOptions(), 'option');
    }


    public function dontSeeOptionIsSelected($selector, $optionText)
    {
        $el = $this->findField($selector);
        if ($el->getTagName() !== 'select') {
            $els = $this->matchCheckables($selector);
            foreach ($els as $k => $el) {
                $els[$k] = $this->findCheckable($el, $optionText, true);
            }
            $this->assertEmpty(array_filter($els, function ($e) {
                return $e->isSelected();
            }));
            return;
        }
        $select = new \WebDriverSelect($el);
        $this->assertNodesNotContain($optionText, $select->getAllSelectedOptions(), 'option');
    }

    public function seeInTitle($title)
    {
        $this->assertContains($title, $this->webDriver->getTitle());
    }

    public function dontSeeInTitle($title)
    {
        $this->assertNotContains($title, $this->webDriver->getTitle());
    }

    /**
     * Accepts JavaScript native popup window created by `window.alert`|`window.confirm`|`window.prompt`.
     * Don't confuse it with modal windows, created by [various libraries](http://jster.net/category/windows-modals-popups).
     *
     */
    public function acceptPopup()
    {
        $this->webDriver->switchTo()->alert()->accept();
    }

    /**
     * Dismisses active JavaScript popup created by `window.alert`|`window.confirm`|`window.prompt`.
     */
    public function cancelPopup()
    {
        $this->webDriver->switchTo()->alert()->dismiss();
    }

    /**
     * Checks that active JavaScript popup created by `window.alert`|`window.confirm`|`window.prompt` contain text.
     *
     * @param $text
     */
    public function seeInPopup($text)
    {
        $this->assertContains($text, $this->webDriver->switchTo()->alert()->getText());
    }

    /**
     * Enters text into native JavaScript prompt popup created by `window.prompt`.
     *
     * @param $keys
     */
    public function typeInPopup($keys)
    {
        $this->webDriver->switchTo()->alert()->sendKeys($keys);
    }

    /**
     * Reloads current page
     */
    public function reloadPage()
    {
        $this->webDriver->navigate()->refresh();
    }

    /**
     * Moves back in history
     */
    public function moveBack()
    {
        $this->webDriver->navigate()->back();
        $this->debug($this->_getCurrentUri());
    }

    /**
     * Moves forward in history
     */
    public function moveForward()
    {
        $this->webDriver->navigate()->forward();
        $this->debug($this->_getCurrentUri());
    }

    /**
     * Submits a form located on page.
     * Specify the form by it's css or xpath selector.
     * Fill the form fields values as array. Hidden fields can't be accessed.
     *
     * This command itself triggers the request to form's action.
     *
     * Examples:
     *
     * ``` php
     * <?php
     * $I->submitForm('#login', array('login' => 'davert', 'password' => '123456'));
     *
     * ```
     *
     * For sample Sign Up form:
     *
     * ``` html
     * <form action="/sign_up">
     *     Login: <input type="text" name="user[login]" /><br/>
     *     Password: <input type="password" name="user[password]" /><br/>
     *     Do you agree to out terms? <input type="checkbox" name="user[agree]" /><br/>
     *     Select pricing plan <select name="plan"><option value="1">Free</option><option value="2" selected="selected">Paid</option></select>
     *     <input type="submit" value="Submit" />
     * </form>
     * ```
     * You can write this:
     *
     * ``` php
     * <?php
     * $I->submitForm('#userForm', array('user' => array('login' => 'Davert', 'password' => '123456', 'agree' => true)));
     *
     * ```
     *
     * @param $selector
     * @param $params
     * @throws \Codeception\Exception\ElementNotFound
     */
    public function submitForm($selector, $params)
    {
        $form = $this->match($this->webDriver, $selector);
        if (empty($form)) {
            throw new ElementNotFound($selector, "Form via CSS or XPath");
        }
        $form = reset($form);
        /** @var $form \WebDriverElement  * */
        foreach ($params as $param => $value) {
            $els = $form->findElements(\WebDriverBy::name($param));
            if (empty($els)) {
                throw new ElementNotFound($param);
            }
            $el = reset($els);
            if ($el->getTagName() == 'textarea') {
                $this->fillField($el, $value);
            }
            if ($el->getTagName() == 'select') {
                $this->selectOption($el, $value);
            }
            if ($el->getTagName() == 'input') {
                $type = $el->getAttribute('type');
                if ($type == 'text' or $type == 'password') {
                    $this->fillField($el, $value);
                }
                if ($type == 'radio' or $type == 'checkbox') {
                    foreach ($els as $radio) {
                        if ($radio->getAttribute('value') == $value) {
                            $this->checkOption($radio);
                        }
                    }
                }
            }
        }
        $this->debugSection(
            'Uri',
            $form->getAttribute('action') ? $form->getAttribute('action') : $this->_getCurrentUri()
        );
        $this->debugSection('Method', $form->getAttribute('method') ? $form->getAttribute('method') : 'GET');
        $this->debugSection('Parameters', json_encode($params));

        $form->submit();
        $this->debugSection('Page', $this->_getCurrentUri());
    }

    /**
     * Waits for element to change or for $timeout seconds to pass. Element "change" is determined
     * by a callback function which is called repeatedly until the return value evaluates to true.
     *
     * ``` php
     * <?php
     * $I->waitForElementChange('#menu', function(\WebDriverElement $el) {
     *     return $el->isDisplayed();
     * }, 100);
     * ?>
     * ```
     *
     * @param $element
     * @param \Closure $callback
     * @param int $timeout seconds
     * @throws \Codeception\Exception\ElementNotFound
     */
    public function waitForElementChange($element, \Closure $callback, $timeout = 30)
    {
        $els = $this->match($this->webDriver, $element);
        if (!count($els)) {
            throw new ElementNotFound($element, "CSS or XPath");
        }
        $el = reset($els);
        $checker = function () use ($el, $callback) {
            return $callback($el);
        };
        $this->webDriver->wait($timeout)->until($checker);
    }

    /**
     * Waits for element to appear on page for $timeout seconds to pass.
     * If element not appears, timeout exception is thrown.
     *
     * ``` php
     * <?php
     * $I->waitForElement('#agree_button', 30); // secs
     * $I->click('#agree_button');
     * ?>
     * ```
     *
     * @param $element
     * @param int $timeout seconds
     * @throws \Exception
     */
    public function waitForElement($element, $timeout = 10)
    {
        $condition = null;
        if (Locator::isID($element)) {
            $condition = \WebDriverExpectedCondition::presenceOfElementLocated(
                \WebDriverBy::id(substr($element, 1))
            );
        }
        if (!$condition and Locator::isCSS(
                $element
            )
        ) {
            $condition = \WebDriverExpectedCondition::presenceOfElementLocated(\WebDriverBy::cssSelector($element));
        }
        if (Locator::isXPath($element)) {
            $condition = \WebDriverExpectedCondition::presenceOfElementLocated(
                \WebDriverBy::xpath($element)
            );
        }
        if (!$condition) {
            throw new \Exception("Only CSS or XPath allowed");
        }

        $this->webDriver->wait($timeout)->until($condition);
    }
    
    /**
     * Waits for element to be visible on the page for $timeout seconds to pass.
     * If element doesn't appear, timeout exception is thrown.
     *
     * ``` php
     * <?php
     * $I->waitForElementVisible('#agree_button', 30); // secs
     * $I->click('#agree_button');
     * ?>
     * ```
     *
     * @param $element
     * @param int $timeout seconds
     * @throws \Exception
     */
    public function waitForElementVisible($element, $timeout = 10)
    {
        $condition = null;
        if (Locator::isID($element)) {
            $condition = \WebDriverExpectedCondition::visibilityOfElementLocated(
                \WebDriverBy::id(substr($element, 1))
            );
        }
        if (!$condition and Locator::isCSS(
                $element
            )
        ) {
            $condition = \WebDriverExpectedCondition::visibilityOfElementLocated(\WebDriverBy::cssSelector($element));
        }
        if (Locator::isXPath($element)) {
            $condition = \WebDriverExpectedCondition::visibilityOfElementLocated(
                \WebDriverBy::xpath($element)
            );
        }
        if (!$condition) {
            throw new \Exception("Only CSS or XPath allowed");
        }

        $this->webDriver->wait($timeout)->until($condition);
    }

    /**
     * Waits for element to not be visible on the page for $timeout seconds to pass.
     * If element stays visible, timeout exception is thrown.
     *
     * ``` php
     * <?php
     * $I->waitForElementNotVisible('#agree_button', 30); // secs
     * ?>
     * ```
     *
     * @param $element
     * @param int $timeout seconds
     * @throws \Exception
     */
    public function waitForElementNotVisible($element, $timeout = 10)
    {
        $condition = null;
        if (Locator::isID($element)) {
            $condition = \WebDriverExpectedCondition::invisibilityOfElementLocated(
                \WebDriverBy::id(substr($element, 1))
            );
        }
        if (!$condition and Locator::isCSS(
                $element
            )
        ) {
            $condition = \WebDriverExpectedCondition::invisibilityOfElementLocated(\WebDriverBy::cssSelector($element));
        }
        if (Locator::isXPath($element)) {
            $condition = \WebDriverExpectedCondition::invisibilityOfElementLocated(
                \WebDriverBy::xpath($element)
            );
        }
        if (!$condition) {
            throw new \Exception("Only CSS or XPath allowed");
        }

        $this->webDriver->wait($timeout)->until($condition);
    }

    /**
     * Waits for text to appear on the page for a specific amount of time.
     * Can also be passed a selector to search in.
     * If text does not appear, timeout exception is thrown.
     *
     * ``` php
     * <?php
     * $I->waitForText('foo', 30); // secs
     * $I->waitForText('foo', 30, '.title'); // secs
     * ?>
     * ```
     *
     * @param string $text
     * @param int $timeout seconds
     * @param null $selector
     * @throws \Exception
     * @internal param string $element
     */
    public function waitForText($text, $timeout = 10, $selector = null)
    {
        $condition = null;
        if (!$selector) {
            $condition = \WebDriverExpectedCondition::textToBePresentInElement(\WebDriverBy::xpath('//body'), $text);
        } else {
            if (Locator::isID($selector)) {
                $condition = \WebDriverExpectedCondition::textToBePresentInElement(
                    \WebDriverBy::id(substr($selector, 1)),
                    $text
                );
            }
            if (!$condition and Locator::isCSS($selector)) {
                $condition = \WebDriverExpectedCondition::textToBePresentInElement(
                    \WebDriverBy::cssSelector($selector),
                    $text
                );
            }
            if (Locator::isXPath($selector)) {
                $condition = \WebDriverExpectedCondition::textToBePresentInElement(
                    \WebDriverBy::xpath($selector),
                    $text
                );
            }
            if (!$condition) {
                throw new \Exception("Only CSS or XPath allowed");
            }
        }
        $this->webDriver->wait($timeout)->until($condition);
    }

    /**
     * Explicit wait.
     *
     * @param $timeout secs
     */
    public function wait($timeout)
    {
        if ($timeout >= 1000) {
            throw new TestRuntime("
                Waiting for more then 1000 seconds: 16.6667 mins\n
                Please note that wait method accepts number of seconds as parameter.");
        }
        sleep($timeout);
    }

    /**
     * Low-level API method.
     * If Codeception commands are not enough, use Selenium WebDriver methods directly
     *
     * ``` php
     * $I->executeInSelenium(function(\WebDriver $webdriver) {
     *   $webdriver->get('http://google.com');
     * });
     * ```
     *
     * Use [WebDriver Session API](https://github.com/facebook/php-webdriver)
     * Not recommended this command too be used on regular basis.
     * If Codeception lacks important Selenium methods implement then and submit patches.
     *
     * @param callable $function
     */
    public function executeInSelenium(\Closure $function)
    {
        return $function($this->webDriver);
    }

    /**
     * Switch to another window identified by its name.
     *
     * The window can only be identified by its name. If the $name parameter is blank it will switch to the parent window.
     *
     * Example:
     * ``` html
     * <input type="button" value="Open window" onclick="window.open('http://example.com', 'another_window')">
     * ```
     *
     * ``` php
     * <?php
     * $I->click("Open window");
     * # switch to another window
     * $I->switchToWindow("another_window");
     * # switch to parent window
     * $I->switchToWindow();
     * ?>
     * ```
     *
     * If the window has no name, the only way to access it is via the `executeInSelenium()` method like so:
     *
     * ``` php
     * <?php
     * $I->executeInSelenium(function (\Webdriver $webdriver) {
     *      $handles=$webdriver->getWindowHandles();
     *      $last_window = end($handles);
     *      $webdriver->switchTo()->window($last_window);
     * });
     * ?>
     * ```
     *
     * @param string|null $name
     */
    public function switchToWindow($name = null)
    {
        $this->webDriver->switchTo()->window($name);
    }

    /**
     * Switch to another frame
     *
     * Example:
     * ``` html
     * <iframe name="another_frame" src="http://example.com">
     *
     * ```
     *
     * ``` php
     * <?php
     * # switch to iframe
     * $I->switchToIFrame("another_frame");
     * # switch to parent page
     * $I->switchToIFrame();
     *
     * ```
     *
     * @param string|null $name
     */
    public function switchToIFrame($name = null)
    {
        if (is_null($name)) {
            $this->webDriver->switchTo()->defaultContent();
        } else {
            $this->webDriver->switchTo()->frame($name);
        }
    }

    /**
     * Executes JavaScript and waits for it to return true or for the timeout.
     *
     * In this example we will wait for all jQuery ajax requests are finished or 60 secs otherwise.
     *
     * ``` php
     * <?php
     * $I->waitForJS("return $.active == 0;", 60);
     * ?>
     * ```
     *
     * @param $script
     * @param $timeout int seconds
     */
    public function waitForJS($script, $timeout = 5)
    {
        $condition = function ($wd) use ($script) {
            return $wd->executeScript($script);
        };
        $this->webDriver->wait($timeout)->until($condition);

    }

    /**
     * Executes custom JavaScript
     *
     * @param $script
     * @return mixed
     */
    public function executeJS($script)
    {
        return $this->webDriver->executeScript($script);
    }

    /**
     * Maximizes current window
     */
    public function maximizeWindow()
    {
        $this->webDriver->manage()->window()->maximize();
    }

    /**
     * Performs a simple mouse drag and drop operation.
     *
     * ``` php
     * <?php
     * $I->dragAndDrop('#drag', '#drop');
     * ?>
     * ```
     *
     * @param string $source (CSS ID or XPath)
     * @param string $target (CSS ID or XPath)
     */
    public function dragAndDrop($source, $target)
    {
        $snodes = $this->matchFirstOrFail($this->webDriver, $source);
        $tnodes = $this->matchFirstOrFail($this->webDriver, $target);

        $action = new \WebDriverActions($this->webDriver);
        $action->dragAndDrop($snodes, $tnodes)->perform();
    }

    /**
     * Move mouse over the first element matched by css or xPath on page
     *
     * https://code.google.com/p/selenium/wiki/JsonWireProtocol#/session/:sessionId/moveto
     *
     * @param string $cssOrXPath css or xpath of the web element
     * @param int $offsetX
     * @param int $offsetY
     *
     * @throws \Codeception\Exception\ElementNotFound
     * @return null
     */
    public function moveMouseOver($cssOrXPath, $offsetX = null, $offsetY = null)
    {
        $el = $this->matchFirstOrFail($this->webDriver, $cssOrXPath);
        $this->webDriver->getMouse()->mouseMove($el->getCoordinates(), $offsetX, $offsetY);
    }

    /**
     * Performs contextual click with right mouse button on element matched by CSS or XPath.
     *
     * @param $cssOrXPath
     * @throws \Codeception\Exception\ElementNotFound
     */
    public function clickWithRightButton($cssOrXPath)
    {
        $el = $this->matchFirstOrFail($this->webDriver, $cssOrXPath);
        $this->webDriver->getMouse()->contextClick($el->getCoordinates());
    }

    /**
     * Pauses test execution in debug mode.
     * To proceed test press "ENTER" in console.
     *
     * This method is recommended to use in test development, for additional page analysis, locator searing, etc.
     */
    public function pauseExecution()
    {
        Debug::pause();
    }

    /**
     * Performs a double click on element matched by CSS or XPath.
     *
     * @param $cssOrXPath
     * @throws \Codeception\Exception\ElementNotFound
     */
    public function doubleClick($cssOrXPath)
    {
        $el = $this->matchFirstOrFail($this->webDriver, $cssOrXPath);
        $this->webDriver->getMouse()->doubleClick($el->getCoordinates());
    }

    /**
     * @param $page
     * @param $selector
     * @return array
     */
    protected function match($page, $selector)
    {
        $nodes = array();
        if (Locator::isID($selector)) {
            $nodes = $page->findElements(\WebDriverBy::id(substr($selector, 1)));
        }
        if (!empty($nodes)) {
            return $nodes;
        }
        if (Locator::isCSS($selector)) {
            $nodes = $page->findElements(\WebDriverBy::cssSelector($selector));
        }
        if (!empty($nodes)) {
            return $nodes;
        }
        if (Locator::isXPath($selector)) {
            $nodes = $page->findElements(\WebDriverBy::xpath($selector));
        }
        return $nodes;
    }

    /**
     * @param $page
     * @param $selector
     * @return \RemoteWebElement
     * @throws \Codeception\Exception\ElementNotFound
     */
    protected function matchFirstOrFail($page, $selector)
    {
        $els = $this->match($page, $selector);
        if (count($els)) {
            return reset($els);
        }
        throw new ElementNotFound($selector, 'CSS or XPath');
    }

    /**
     * Presses key on element found by css, xpath is focused
     * A char and modifier (ctrl, alt, shift, meta) can be provided.
     * For special keys use key constants from \WebDriverKeys class.
     *
     * Example:
     *
     * ``` php
     * <?php
     * // <input id="page" value="old" />
     * $I->pressKey('#page','a'); // => olda
     * $I->pressKey('#page',array('ctrl','a'),'new'); //=> new
     * $I->pressKey('#page',array('shift','111'),'1','x'); //=> old!!!1x
     * $I->pressKey('descendant-or-self::*[@id='page']','u'); //=> oldu
     * $I->pressKey('#name', array('ctrl', 'a'), WebDriverKeys::DELETE); //=>''
     * ?>
     * ```
     *
     * @param $element
     * @param $char can be char or array with modifier. You can provide several chars.
     * @throws \Codeception\Exception\ElementNotFound
     */
    public function pressKey($element, $char)
    {
        $el = $this->matchFirstOrFail($this->webDriver, $element);
        $args = func_get_args();
        array_shift($args);
        $keys = array();
        foreach ($args as $key) {
            $keys[] = $this->convertKeyModifier($key);
        }
        $el->sendKeys($keys);
    }

    protected function convertKeyModifier($keys)
    {
        if (!is_array($keys)) {
            return $keys;
        }
        if (!isset($keys[1])) {
            return $keys;
        }
        list($modifier, $key) = $keys;

        switch ($modifier) {
            case 'ctrl':
            case 'control':
                return array(\WebDriverKeys::CONTROL, $key);
            case 'alt':
                return array(\WebDriverKeys::ALT, $key);
            case 'shift':
                return array(\WebDriverKeys::SHIFT, $key);
            case 'meta':
                return array(\WebDriverKeys::META, $key);
        }
        return $keys;
    }

    protected function assertNodesContain($text, $nodes, $selector = null)
    {
        $this->assertThat($nodes, new WebDriverConstraint($text, $this->_getCurrentUri()), $selector);
    }

    protected function assertNodesNotContain($text, $nodes, $selector = null)
    {
        $this->assertThat($nodes, new WebDriverConstraintNot($text, $this->_getCurrentUri()), $selector);
    }

    protected function assertPageContains($needle, $message = '')
    {
        $this->assertThat(
            $this->webDriver->getPageSource(),
            new PageConstraint($needle, $this->_getCurrentUri()),
            $message
        );
    }

    protected function assertPageNotContains($needle, $message = '')
    {
        $this->assertThatItsNot(
            $this->webDriver->getPageSource(),
            new PageConstraint($needle, $this->_getCurrentUri()),
            $message
        );
    }

    /**
     * Append text to an element
     * Can add another selection to a select box
     *
     * ``` php
     * <?php
     * $I->appendField('#mySelectbox', 'SelectValue');
     * $I->appendField('#myTextField', 'appended');
     * ?>
     * ```
     *
     * @param string $field
     * @param string $value
     * @throws \Codeception\Exception\ElementNotFound
     */
    public function appendField($field, $value)
    {
        $el = $this->findField($field);

        switch ($el->getTagName()) {

            //Multiple select
            case "select":
                $matched = false;
                $wdSelect = new \WebDriverSelect($el);
                try {
                    $wdSelect->selectByVisibleText($value);
                    $matched = true;
                } catch (\NoSuchElementException $e) {
                }

                try {
                    $wdSelect->selectByValue($value);
                    $matched = true;
                } catch (\NoSuchElementException $e) {
                }
                if ($matched) {
                    return;
                }

                throw new ElementNotFound(json_encode($value), "Option inside $field matched by name or value");
                break;
            case "textarea":
                $el->sendKeys($value);
                return;
                break;
            //Text, Checkbox, Radio
            case "input":
                $type = $el->getAttribute('type');

                if ($type == 'checkbox') {
                    //Find by value or css,id,xpath
                    $field = $this->findCheckable($this->webDriver, $value, true);
                    if (!$field) {
                        throw new ElementNotFound($value, "Checkbox or Radio by Label or CSS or XPath");
                    }
                    if ($field->isSelected()) {
                        return;
                    }
                    $field->click();
                    return;
                } elseif ($type == 'radio') {
                    $this->selectOption($field, $value);
                    return;
                } else {
                    $el->sendKeys($value);
                    return;
                }
                break;
            default:
        }

        throw new ElementNotFound($field, "Field by name, label, CSS or XPath");
    }
}<|MERGE_RESOLUTION|>--- conflicted
+++ resolved
@@ -41,12 +41,8 @@
  * * browser *required* - browser that would be launched
  * * host  - Selenium server host (localhost by default)
  * * port - Selenium server port (4444 by default)
-<<<<<<< HEAD
  * * restart - set to false to share browser sesssion between tests, or set to true (by default) to create a session per test
  * * window_size - initial window size. Values `maximize` or dimensions in format `640x480` are accepted.
-=======
- * * restart - set to false to share selenium sesssion between tests (by default), or set to true to create a new selenium session per test
->>>>>>> 1c4c839c
  * * clear_cookies - set to false to keep cookies (not default), or set to true to delete all cookies between cases.
  * * wait - set the implicit wait (5 secs) by default.
  * * capabilities - sets Selenium2 [desired capabilities](http://code.google.com/p/selenium/wiki/DesiredCapabilities). Should be a key-value array.
@@ -75,10 +71,6 @@
         'host' => '127.0.0.1',
         'port' => '4444',
         'restart' => false,
-<<<<<<< HEAD
-=======
-        'clear_cookies' => true,
->>>>>>> 1c4c839c
         'wait' => 0,
         'clear_cookies' => true,
         'window_size' => false,
@@ -110,7 +102,7 @@
             $this->_initialize();
         }
     }
-    
+
     protected function initialWindowSize()
     {
         if ($this->config['window_size'] == 'maximize') {
@@ -120,7 +112,7 @@
         $size = explode('x', $this->config['window_size']);
         if (count($size) == 2) {
             $this->resizeWindow(intval($size[0]), intval($size[1]));
-        }        
+        }
     }
 
     public function _after(\Codeception\TestCase $test)
