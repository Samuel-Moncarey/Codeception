--- conflicted
+++ resolved
@@ -32,42 +32,8 @@
  * Stability: **beta**
  *
  */
-class Yii2 extends Framework implements \Codeception\Util\ActiveRecordInterface
+class Yii2 extends Framework
 {
-<<<<<<< HEAD
-	/**
-	 * Application config file must be set.
-	 * @var array
-	 */
-	protected $requiredFields = array('configFile');
-
-	public function _before(\Codeception\TestCase $test)
-	{
-		if (empty($this->config['configFile'])) {
-			throw new ModuleConfig(__CLASS__, "Missing required config: configFile");
-		}
-		if (!is_file($this->config['configFile'])) {
-			throw new ModuleConfig(__CLASS__, "The application config file does not exist: {$this->config['configFile']}");
-		}
-
-		$this->client = new \Codeception\Lib\Connector\Yii2();
-		$this->client->configFile = realpath($this->config['configFile']);
-	}
-
-	public function _after(\Codeception\TestCase $test)
-	{
-		$_SESSION = array();
-		$_FILES = array();
-		$_GET = array();
-		$_POST = array();
-		$_COOKIE = array();
-		$_REQUEST = array();
-		if (Yii::$app) {
-			Yii::$app->session->close();
-		}
-		parent::_after($test);
-	}
-=======
     /**
      * Application config file must be set.
      * @var array
@@ -217,5 +183,4 @@
     }
 
 
->>>>>>> d228fd1b
 }